--- conflicted
+++ resolved
@@ -50,14 +50,8 @@
 import org.springframework.context.annotation.Bean;
 import org.springframework.context.annotation.Conditional;
 import org.springframework.context.annotation.Configuration;
-<<<<<<< HEAD
 import org.springframework.core.env.Environment;
-import org.springframework.http.client.SimpleClientHttpRequestFactory;
-import org.springframework.http.converter.json.MappingJackson2HttpMessageConverter;
 import org.springframework.web.reactive.function.client.WebClient;
-=======
-import org.springframework.context.annotation.Primary;
->>>>>>> a5b9bcae
 
 import static org.springframework.boot.autoconfigure.condition.ConditionalOnWebApplication.Type;
 import static org.springframework.web.reactive.function.client.ExchangeFilterFunctions.basicAuthentication;
@@ -121,16 +115,13 @@
     static class BlockingRegistrationClientConfig {
         @Bean
         @ConditionalOnMissingBean
-        public BlockingRegistrationClient registrationClient(ClientProperties client,
-                                                             RestTemplateBuilder restTemplate) {
-            restTemplate.messageConverters(new MappingJackson2HttpMessageConverter())
-                        .requestFactory(SimpleClientHttpRequestFactory.class)
-                        .setConnectTimeout(client.getConnectTimeout())
-                        .setReadTimeout(client.getReadTimeout());
+        public BlockingRegistrationClient registrationClient(ClientProperties client) {
+            RestTemplateBuilder builder = new RestTemplateBuilder().setConnectTimeout(client.getConnectTimeout())
+                                                                   .setReadTimeout(client.getReadTimeout());
             if (client.getUsername() != null && client.getPassword() != null) {
-                restTemplate = restTemplate.basicAuthentication(client.getUsername(), client.getPassword());
+                builder = builder.basicAuthentication(client.getUsername(), client.getPassword());
             }
-            return new BlockingRegistrationClient(restTemplate.build());
+            return new BlockingRegistrationClient(builder.build());
         }
     }
 
@@ -150,7 +141,6 @@
 
     @Bean
     @ConditionalOnMissingBean
-<<<<<<< HEAD
     public ApplicationRegistrator registrator(RegistrationClient registrationClient,
                                               ClientProperties client,
                                               ApplicationFactory applicationFactory) {
@@ -160,15 +150,6 @@
             client.getAdminUrl(),
             client.isRegisterOnce()
         );
-=======
-    public ApplicationRegistrator registrator(ClientProperties client, ApplicationFactory applicationFactory) {
-        RestTemplateBuilder builder = new RestTemplateBuilder().setConnectTimeout(client.getConnectTimeout())
-                                                               .setReadTimeout(client.getReadTimeout());
-        if (client.getUsername() != null) {
-            builder = builder.basicAuthentication(client.getUsername(), client.getPassword());
-        }
-        return new ApplicationRegistrator(builder.build(), client, applicationFactory);
->>>>>>> a5b9bcae
     }
 
     @Bean
