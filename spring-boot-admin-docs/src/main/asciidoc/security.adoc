--- conflicted
+++ resolved
@@ -16,13 +16,8 @@
 <3> Configures login and logout.
 <4> Enables HTTP-Basic support. This is needed for the Spring Boot Admin Client to register.
 <5> Enables CSRF-Protection using Cookies
-<<<<<<< HEAD
-<6> Disables CSRF-Protection for the endpoint the Spring Boot Admin Client uses to register.
+<6> Disables CSRF-Protection for the endpoint the Spring Boot Admin Client uses to (de-)register.
 <7> Disables CSRF-Protection for the actuator endpoints.
-=======
-<6> Disables CRSF-Protection the endpoint the Spring Boot Admin Client uses to (de-)register.
-<7> Disables CRSF-Protection for the actuator endpoints.
->>>>>>> b2820aae
 
 In case you use the Spring Boot Admin Client, it needs the credentials for accessing the server:
 [source,yaml]
