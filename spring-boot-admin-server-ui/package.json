{
  "name": "spring-boot-admin-server-ui",
<<<<<<< HEAD
  "private" : true,
=======
  "description": "Spring Boot Admin UI",
  "author": "Johannes Edmeier <johannes.edmeier@codecentric.de>",
  "private": true,
>>>>>>> 83ae98c6
  "scripts": {
    "watch": "cross-env NODE_ENV=development webpack --watch",
    "build": "cross-env NODE_ENV=production webpack --progress --hide-modules --bail",
    "test": "jest",
    "test:watch": "jest --watch"
  },
  "dependencies": {
    "@fortawesome/fontawesome": "^1.1.3",
    "@fortawesome/fontawesome-free-brands": "^5.0.6",
    "@fortawesome/fontawesome-free-solid": "^5.0.6",
    "@fortawesome/vue-fontawesome": "0.0.22",
    "axios": "^0.17.1",
    "bulma": "^0.6.2",
    "bulma-badge": "^0.1.1",
    "d3-array": "^1.2.1",
    "d3-axis": "^1.0.8",
    "d3-brush": "^1.0.4",
    "d3-scale": "^2.0.0",
    "d3-selection": "^1.3.0",
    "d3-shape": "^1.2.0",
    "d3-time": "^1.0.8",
    "event-source-polyfill": "0.0.12",
    "linkifyjs": "^2.1.5",
    "lodash": "^4.17.4",
    "moment": "^2.20.1",
    "moment-shortformat": "^2.1.0",
    "pretty-bytes": "^4.0.2",
    "rxjs": "^5.5.6",
    "vue": "^2.5.13",
    "vue-clickaway": "^2.1.0",
    "vue-router": "^3.0.1",
    "yamljs": "^0.3.0"
  },
  "devDependencies": {
    "@vue/test-utils": "^1.0.0-beta.11",
    "autoprefixer": "^7.2.5",
    "babel-core": "^6.25.0",
    "babel-eslint": "^8.2.1",
    "babel-jest": "^22.1.0",
    "babel-loader": "^7.1.1",
    "babel-plugin-lodash": "^3.3.2",
    "babel-polyfill": "^6.26.0",
    "babel-preset-env": "^1.6.1",
    "babel-preset-stage-2": "^6.24.1",
    "clean-webpack-plugin": "^0.1.18",
    "cross-env": "^5.1.3",
    "css-hot-loader": "^1.3.6",
    "css-loader": "^0.28.9",
    "css-mqpacker": "^6.0.2",
    "eslint": "^4.16.0",
    "eslint-plugin-html": "^4.0.2",
    "eslint-plugin-vue-libs": "^2.1.0",
    "extract-text-webpack-plugin": "^3.0.2",
    "file-loader": "^1.1.6",
    "glob": "^7.1.2",
    "html-loader": "^0.5.5",
    "html-webpack-plugin": "^2.30.0",
    "identity-obj-proxy": "^3.0.0",
    "jest": "^22.1.4",
    "jest-vue": "^0.8.2",
    "lodash-webpack-plugin": "^0.11.4",
    "node-sass": "^4.7.2",
    "optimize-css-assets-webpack-plugin": "^3.2.0",
    "postcss-loader": "^2.0.10",
    "sass-loader": "^6.0.6",
    "style-loader": "^0.20.1",
    "url-loader": "^0.6.2",
    "vue-loader": "^13.7.1",
    "vue-svg-loader": "^0.4.0",
    "vue-template-compiler": "^2.5.13",
    "webpack": "^3.10.0",
    "webpack-bundle-analyzer": "^2.9.2"
  },
  "browserslist": [
    "> 2%",
    "last 2 versions",
    "not ie < 11"
  ],
  "jest": {
    "testRegex": "spec.js$",
    "moduleFileExtensions": [
      "js",
      "vue"
    ],
    "moduleNameMapper": {
      "\\.(jpg|jpeg|png|gif|eot|otf|webp|ttf|woff|woff2|mp4|webm|wav|mp3|m4a|aac|oga)$": "<rootDir>/src/test/frontend/__mocks__/file-mock.js",
      "\\.(css|scss)$": "<rootDir>/__mocks__/file-mocks.js"
    },
    "transform": {
      "\\.js$": "babel-jest",
      "\\.vue$": "jest-vue",
      "\\.svg$": "<rootDir>/src/test/frontend/__mocks__/vue-mock-component.js"
    },
    "transformIgnorePatterns": [
      "node_modules.*([^\\.][^s][^v][^g])$"
    ]
  }
}<|MERGE_RESOLUTION|>--- conflicted
+++ resolved
@@ -1,12 +1,7 @@
 {
   "name": "spring-boot-admin-server-ui",
-<<<<<<< HEAD
-  "private" : true,
-=======
   "description": "Spring Boot Admin UI",
-  "author": "Johannes Edmeier <johannes.edmeier@codecentric.de>",
   "private": true,
->>>>>>> 83ae98c6
   "scripts": {
     "watch": "cross-env NODE_ENV=development webpack --watch",
     "build": "cross-env NODE_ENV=production webpack --progress --hide-modules --bail",
@@ -74,8 +69,8 @@
     "sass-loader": "^6.0.6",
     "style-loader": "^0.20.1",
     "url-loader": "^0.6.2",
-    "vue-loader": "^13.7.1",
-    "vue-svg-loader": "^0.4.0",
+    "vue-loader": "^14.0.3",
+    "vue-svg-loader": "^0.5.0",
     "vue-template-compiler": "^2.5.13",
     "webpack": "^3.10.0",
     "webpack-bundle-analyzer": "^2.9.2"
