--- conflicted
+++ resolved
@@ -42,24 +42,7 @@
 
 <div id="app"></div>
 
-<<<<<<< HEAD
-<script th:inline="javascript">
-    var SBA = {
-        uiSettings: /*[[${uiSettings}]]*/ {},
-        user: /*[[${user}]]*/ null,
-        extensions: [],
-        csrf: {
-            parameterName: /*[[${_csrf} ? ${_csrf.parameterName} : 'null']]*/ null,
-            headerName: /*[[${_csrf} ? ${_csrf.headerName} : 'null']]*/ null
-        },
-        use: function (ext) {
-            this.extensions.push(ext);
-        }
-    }
-</script>
-=======
 <script lang="javascript" src="sba-settings.js"></script>
->>>>>>> 0ec9ca91
 <!-- include extensions -->
 <th:block th:each="jsFile : ${jsExtensions}">
     <script lang="javascript" th:src="${jsFile.resourcePath}"></script>
