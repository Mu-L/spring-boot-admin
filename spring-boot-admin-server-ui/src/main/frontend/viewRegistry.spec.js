--- conflicted
+++ resolved
@@ -13,11 +13,7 @@
  * See the License for the specific language governing permissions and
  * limitations under the License.
  */
-<<<<<<< HEAD
-
-=======
 import sbaConfig from '@/sba-config'
->>>>>>> 8755395f
 import ViewRegistry from './viewRegistry';
 
 describe('viewRegistry', () => {
