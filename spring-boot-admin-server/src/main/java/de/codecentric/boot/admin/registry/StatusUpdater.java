/*
 * Copyright 2013-2014 the original author or authors.
 *
 * Licensed under the Apache License, Version 2.0 (the "License");
 * you may not use this file except in compliance with the License.
 * You may obtain a copy of the License at
 *
 *      http://www.apache.org/licenses/LICENSE-2.0
 *
 * Unless required by applicable law or agreed to in writing, software
 * distributed under the License is distributed on an "AS IS" BASIS,
 * WITHOUT WARRANTIES OR CONDITIONS OF ANY KIND, either express or implied.
 * See the License for the specific language governing permissions and
 * limitations under the License.
 */
package de.codecentric.boot.admin.registry;

import java.util.Map;

import org.slf4j.Logger;
import org.slf4j.LoggerFactory;
import org.springframework.context.ApplicationEventPublisher;
import org.springframework.context.ApplicationEventPublisherAware;
import org.springframework.http.ResponseEntity;
import org.springframework.web.client.RestTemplate;

import de.codecentric.boot.admin.event.ClientApplicationStatusChangedEvent;
import de.codecentric.boot.admin.model.Application;
import de.codecentric.boot.admin.model.StatusInfo;
import de.codecentric.boot.admin.registry.store.ApplicationStore;

/**
 * The StatusUpdater is responsible for updatig the status of all or a single application querying
 * the healthUrl.
 *
<<<<<<< HEAD
 * @author Johannes Stelzer
=======
 * @author Johannes Edmeier
 *
>>>>>>> 6967ddd5
 */
public class StatusUpdater implements ApplicationEventPublisherAware {
	private static final Logger LOGGER = LoggerFactory.getLogger(StatusUpdater.class);

	private final ApplicationStore store;
	private final RestTemplate restTemplate;
	private ApplicationEventPublisher publisher;

	/**
	 * Lifetime of status in ms. The status won't be updated as long the last status isn't expired.
	 */
	private long statusLifetime = 30_000L;

	public StatusUpdater(RestTemplate restTemplate, ApplicationStore store) {
		this.restTemplate = restTemplate;
		this.store = store;
	}

	public void updateStatusForAllApplications() {
		long now = System.currentTimeMillis();
		for (Application application : store.findAll()) {
			if (now - statusLifetime > application.getStatusInfo().getTimestamp()) {
				updateStatus(application);
			}
		}
	}

	public void updateStatus(Application application) {
		StatusInfo oldStatus = application.getStatusInfo();
		StatusInfo newStatus = queryStatus(application);

		Application newState = Application.create(application).withStatusInfo(newStatus).build();
		store.save(newState);

		if (!newStatus.equals(oldStatus)) {
			publisher.publishEvent(new ClientApplicationStatusChangedEvent(newState, oldStatus,
					newStatus));
		}
	}

	private StatusInfo queryStatus(Application application) {
		LOGGER.trace("Updating status for {}", application);

		try {
			@SuppressWarnings("unchecked")
<<<<<<< HEAD
			ResponseEntity<Map<String, String>> response = restTemplate.getForEntity(
					application.getHealthUrl(), (Class<Map<String, String>>) (Class<?>) Map.class);
			LOGGER.debug("/health for {} responded with {}", application, response);

			if (response.hasBody() && response.getBody().get("status") != null) {
				return StatusInfo.valueOf(response.getBody().get("status"));
=======
			ResponseEntity<Map<String, Object>> response = restTemplate.getForEntity(application.getHealthUrl(), (Class<Map<String, Object>>)(Class<?>) Map.class);
			LOGGER.debug("/health for {} responded with {}", application, response);

			if (response.hasBody() && response.getBody().get("status") instanceof String) {
				return StatusInfo.valueOf((String) response.getBody().get("status"));
>>>>>>> 6967ddd5
			} else if (response.getStatusCode().is2xxSuccessful()) {
				return StatusInfo.ofUp();
			} else {
				return StatusInfo.ofDown();
			}

<<<<<<< HEAD
		} catch (RestClientException ex) {
=======
		} catch (Exception ex){
>>>>>>> 6967ddd5
			LOGGER.warn("Couldn't retrieve status for {}", application, ex);
			return StatusInfo.ofOffline();
		}
	}

	public void setStatusLifetime(long statusLifetime) {
		this.statusLifetime = statusLifetime;
	}

	@Override
	public void setApplicationEventPublisher(ApplicationEventPublisher publisher) {
		this.publisher = publisher;
	}

}<|MERGE_RESOLUTION|>--- conflicted
+++ resolved
@@ -33,12 +33,7 @@
  * The StatusUpdater is responsible for updatig the status of all or a single application querying
  * the healthUrl.
  *
-<<<<<<< HEAD
- * @author Johannes Stelzer
-=======
  * @author Johannes Edmeier
- *
->>>>>>> 6967ddd5
  */
 public class StatusUpdater implements ApplicationEventPublisherAware {
 	private static final Logger LOGGER = LoggerFactory.getLogger(StatusUpdater.class);
@@ -74,8 +69,8 @@
 		store.save(newState);
 
 		if (!newStatus.equals(oldStatus)) {
-			publisher.publishEvent(new ClientApplicationStatusChangedEvent(newState, oldStatus,
-					newStatus));
+			publisher.publishEvent(
+					new ClientApplicationStatusChangedEvent(newState, oldStatus, newStatus));
 		}
 	}
 
@@ -84,31 +79,19 @@
 
 		try {
 			@SuppressWarnings("unchecked")
-<<<<<<< HEAD
-			ResponseEntity<Map<String, String>> response = restTemplate.getForEntity(
-					application.getHealthUrl(), (Class<Map<String, String>>) (Class<?>) Map.class);
-			LOGGER.debug("/health for {} responded with {}", application, response);
-
-			if (response.hasBody() && response.getBody().get("status") != null) {
-				return StatusInfo.valueOf(response.getBody().get("status"));
-=======
-			ResponseEntity<Map<String, Object>> response = restTemplate.getForEntity(application.getHealthUrl(), (Class<Map<String, Object>>)(Class<?>) Map.class);
+			ResponseEntity<Map<String, Object>> response = restTemplate.getForEntity(
+					application.getHealthUrl(), (Class<Map<String, Object>>) (Class<?>) Map.class);
 			LOGGER.debug("/health for {} responded with {}", application, response);
 
 			if (response.hasBody() && response.getBody().get("status") instanceof String) {
 				return StatusInfo.valueOf((String) response.getBody().get("status"));
->>>>>>> 6967ddd5
 			} else if (response.getStatusCode().is2xxSuccessful()) {
 				return StatusInfo.ofUp();
 			} else {
 				return StatusInfo.ofDown();
 			}
 
-<<<<<<< HEAD
-		} catch (RestClientException ex) {
-=======
-		} catch (Exception ex){
->>>>>>> 6967ddd5
+		} catch (Exception ex) {
 			LOGGER.warn("Couldn't retrieve status for {}", application, ex);
 			return StatusInfo.ofOffline();
 		}
