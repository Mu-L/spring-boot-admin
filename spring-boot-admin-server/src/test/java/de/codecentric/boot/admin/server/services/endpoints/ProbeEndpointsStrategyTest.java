--- conflicted
+++ resolved
@@ -50,14 +50,8 @@
     public WireMockRule wireMock = new WireMockRule(Options.DYNAMIC_PORT);
 
     private InstanceWebClient instanceWebClient = InstanceWebClient.builder()
-<<<<<<< HEAD
                                                                    .filter(retry(1, emptyMap()))
-                                                                   .filter(timeout(Duration.ofSeconds(2), emptyMap()))
-=======
-                                                                   .connectTimeout(Duration.ofSeconds(1))
-                                                                   .readTimeout(Duration.ofSeconds(1))
-                                                                   .defaultRetries(1)
->>>>>>> f0e0d6f0
+                                                                   .filter(timeout(Duration.ofSeconds(1), emptyMap()))
                                                                    .build();
 
     @BeforeClass
@@ -90,18 +84,12 @@
         this.wireMock.stubFor(options(urlEqualTo("/mgmt/stats")).willReturn(ok()));
         this.wireMock.stubFor(options(urlEqualTo("/mgmt/info")).willReturn(ok()));
         this.wireMock.stubFor(options(urlEqualTo("/mgmt/non-exist")).willReturn(notFound()));
-<<<<<<< HEAD
+        this.wireMock.stubFor(options(urlEqualTo("/mgmt/error")).willReturn(serverError()));
+        this.wireMock.stubFor(options(urlEqualTo("/mgmt/exception")).willReturn(aResponse().withFault(Fault.EMPTY_RESPONSE)));
 
         ProbeEndpointsStrategy strategy = new ProbeEndpointsStrategy(
             this.instanceWebClient,
-            new String[]{"metrics:stats", "metrics", "info", "non-exist"}
-=======
-        this.wireMock.stubFor(options(urlEqualTo("/mgmt/error")).willReturn(serverError()));
-        this.wireMock.stubFor(options(urlEqualTo("/mgmt/exception")).willReturn(aResponse().withFault(Fault.EMPTY_RESPONSE)));
-
-        ProbeEndpointsStrategy strategy = new ProbeEndpointsStrategy(this.instanceWebClient,
             new String[]{"metrics:stats", "metrics", "info", "non-exist", "error", "exception"}
->>>>>>> f0e0d6f0
         );
 
         //when
