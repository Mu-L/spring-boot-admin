--- conflicted
+++ resolved
@@ -81,15 +81,7 @@
         Mono<ClientResponse> exchange = instanceWebClient.instance(instance).get().uri("health").exchange();
 
         StepVerifier.create(exchange).expectNextCount(1).verifyComplete();
-<<<<<<< HEAD
-        wireMock.verify(1,
-            getRequestedFor(urlEqualTo("/status")).withHeader(ACCEPT, equalTo(MediaType.APPLICATION_JSON_VALUE))
-                                                  .withHeader(ACCEPT, equalTo(ActuatorMediaType.V1_JSON))
-                                                  .withHeader(ACCEPT, equalTo(ActuatorMediaType.V2_JSON))
-        );
-=======
         wireMock.verify(1, getRequestedFor(urlEqualTo("/status")));
->>>>>>> 3d1001b8
     }
 
     @Test
